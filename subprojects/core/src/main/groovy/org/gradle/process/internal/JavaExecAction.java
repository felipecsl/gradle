/*
 * Copyright 2010 the original author or authors.
 *
 * Licensed under the Apache License, Version 2.0 (the "License");
 * you may not use this file except in compliance with the License.
 * You may obtain a copy of the License at
 *
 *      http://www.apache.org/licenses/LICENSE-2.0
 *
 * Unless required by applicable law or agreed to in writing, software
 * distributed under the License is distributed on an "AS IS" BASIS,
 * WITHOUT WARRANTIES OR CONDITIONS OF ANY KIND, either express or implied.
 * See the License for the specific language governing permissions and
 * limitations under the License.
 */
package org.gradle.process.internal;

import org.gradle.api.NonExtensible;
import org.gradle.process.ExecResult;
import org.gradle.process.JavaExecSpec;

<<<<<<< HEAD
=======
/**
 * @author Hans Dockter
 */
@NonExtensible
>>>>>>> d6c3d090
public interface JavaExecAction extends JavaExecSpec {
    ExecResult execute();
}<|MERGE_RESOLUTION|>--- conflicted
+++ resolved
@@ -19,13 +19,7 @@
 import org.gradle.process.ExecResult;
 import org.gradle.process.JavaExecSpec;
 
-<<<<<<< HEAD
-=======
-/**
- * @author Hans Dockter
- */
 @NonExtensible
->>>>>>> d6c3d090
 public interface JavaExecAction extends JavaExecSpec {
     ExecResult execute();
 }