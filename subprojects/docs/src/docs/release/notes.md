## New and noteworthy

Here are the new features introduced in this Gradle release.

### Installation via Gradle Wrapper is now multi process safe

In previous versions of Gradle it was possible for a Gradle distribution installed implicitly via the [Gradle Wrapper](userguide/gradle_wrapper.html) to be corrupted, 
or to fail to install, if more than one process was trying to do this at the same time. This was more likely to occur on a continuous build server than a developer workstation. 
This no longer occurs as the installation performed by the wrapper is now multi process safe.

**Important:** leveraging the new multi process safe wrapper requires updating the `gradle-wrapper.jar` that is checked in to your project. 
This requires an extra step to the usual wrapper upgrade process. 

First, update your wrapper as per usual by updating the `gradleVersion` property of the wrapper task in the build…

    task wrapper(type: Wrapper) {
        gradleVersion = "1.6"
    }

Then run `./gradlew wrapper` to update the wrapper definition. This will configure the wrapper to use and download Gradle 1.6 for future builds, 
but it has not updated the `gradle-wrapper.jar` that is checked in to your project. To do this, simply run `./gradlew wrapper` again. This is necessary as the wrapper 
jar is sourced from the Gradle environment that is running the build. 

If you are seeding a new project using an installation of Gradle 1.6 or higher, you do not need to run the wrapper task twice. It is only necessary when upgrading the 
wrapper from an older version.

### Force a task to run after another task, without adding a dependency (i)

In the past, the only way to ensure that Gradle ran one task after another was to add a dependency between those tasks. So if `Task A` must always run before `Task B`, you would
 say that `B.dependsOn(A)`. This has the added effect of forcing `Task A` to always run if `Task B` is executed.

In some cases, `dependsOn` is not the correct semantics. A simple example is “clean” must always run before “build”, but you don't always want to run “clean” whenever you run “build”.
For this use case Gradle now has “task ordering” rules, the first of which is `Task.mustRunAfter`.
This rule does not change which tasks will be executed, but it does influence the order in which they will be executed.

    task clean { ... }
    task build { ... }

    build.mustRunAfter clean

In this example you can still execute `gradle clean` and `gradle build` independently, but running `gradle build clean` will cause 'clean' to be executed before 'build'.

Another example is a test-aggregation task that consumes the outputs of all of the test tasks.
You want this aggregation task to run _after_ all test tasks, but you do not necessarily want to force all test tasks to run.

    task runUnitTests(type: Test) { ... }
    task runIntegTests(type: Test) { ... }
    task createTestReports { ... }

    tasks.withType(Test) { testTask ->
        createTestReports.mustRunAfter(testTask)
    }

    task allTest(dependsOn: [runUnitTests, runIntegTests, createTestReports]) // This will run unit+integ tests and create the aggregated report
    task unitTest(dependsOn: [runUnitTests, createTestReports]) // This will run unit tests only and create the report
    task integTest(dependsOn: [runIntegTests, createTestReports]) // This will run integ tests only and create the report

Note that it would not be suitable to use `createTestReport.dependsOn(runUnitTests)` in this case,
since that would make it difficult to execute the integration tests and generate the report, _without_ running the unit tests.
The `mustRunAfter` task ordering rule makes it easy to wire this logic into your build.

See the User guide section on “[Ordering Tasks](userguide/more_about_tasks.html#sec:ordering_tasks)” for more information.

On behalf of the Gradle community, the Gradle development team would like to thank [Marcin Erdmann](https://github.com/erdi) for taking on this long anticipated feature.
The design and implementation of task ordering rules involved a deep understanding and refactoring of the Gradle Task execution engine, and Marcin took this on with gusto.

### JaCoCo Code Coverage Plugin (i)

Gradle now ships with a [JaCoCo](http://www.eclemma.org/jacoco/) plugin to generate code coverage reports. JaCoCo is a free code coverage library for Java.

To gather code coverage information for your java project, just apply the JaCoCo plugin:

    apply plugin: 'jacoco'

and run `gradle test jacocoTestReport` which generates code coverage reports for the “test” task introduced by the `java` plugin. The `JacocoReport` adds a `mustRunAfter` dependency on the
coverage data producing task ('test' in our example). After the build has finished you find the coverage report in different formats in `build/reports/jacoco/test`.

You can configure every task of type `JacocoReport` to enable other output formats than the default `HTML` report. For example, if you just want the `xml` coverage report that can be reused by your
favourite CI server, you can simply configure this:

    jacocoTestReport {
        reports {
            html.enabled = false
            csv.enabled = false
            xml.enabled = true
        } 
    }

In some scenarios it might be desirable to compute code coverage not by running tests, but by running the application itself.
Since the JaCoCo plugin can be used in combination with any `JavaExec` task of your build, it's quite simple to combine the `JaCoCo` plugin with the `run` task introduced by the `application` plugin:

    jacoco {
        applyTo run
    }
    
    task applicationCodeCoverageReport(type: JacocoReport) {
        executionData run
        sourceSets sourceSets.main
    }

This plugin was contributed by [Andrew Oberstar](https://github.com/ajoberstar), an energetic member of the Gradle community, and is a long requested out-of-the-box feature that is a very welcome addition.

### Build Setup Plugin (i)

Gradle 1.6 introduces a `build-setup` plugin that makes initializing new Gradle projects more convenient. 
It also supports bootstrapping the migration of an Apache Maven build to a Gradle build by generating a `build.gradle` file from a `pom.xml`.

The `build-setup` plugin is not a plugin that you manually apply to your project. You use it by executing the `setupBuild` task in a directory that does not contain a `build.gradle` file. 

Running `gradle setupBuild` in a directory with no `build.gradle` file will do the following:

* If a `pom.xml` exists, a `build.gradle` file is generated based on its content (e.g. equivalent dependency definitions).
* If no `pom.xml` exists, an empty `build.gradle` file is generated.
* The [Gradle Wrapper](userguide/gradle_wrapper.html) is installed for the project.

For more information please see the [User Guide chapter on this plugin](userguide/build_setup_plugin.html).

This plugin is an *incubating* feature and will improve and expand in scope in future releases. 
If you're interested in its progress and future, you can check out the [design spec](https://github.com/gradle/gradle/blob/master/design-docs/build-initialisation.md). 

### Support for JUnit @Category (i)

Thanks to a contribution by [Uladzimir Mihura](https://github.com/trnl), Gradle now supports [JUnit categories](https://github.com/junit-team/junit/wiki/Categories). 
Categories are a mechanism to label and group JUnit tests by using annotations. 

Given the following JUnit test code:

    public interface FastTests { /* category marker interface */ }
    public interface SlowTests { /* category marker interface */ }

    public class MyTestClass {
        @Category(SlowTests.class)
        @Test public void testA() {
	        …
        }

        @Category(FastTests.class)
        @Test public void testB() {
	        …
        }
    }

You can now easily configure your test task to run only specific categories:

    test { // run fast unit test only
        useJUnit {
            includeCategories 'org.gradle.categories.FastTests'
            excludeCategories 'org.gradle.categories.SlowTests'
        }
    }

The `includeCategories` and `excludeCategories` are methods of the [JUnitOptions](groovydoc/org/gradle/api/tasks/testing/junit/JUnitOptions.html) object and take 
the full class names of one or more category annotations to include or exclude.

### Plugins can expose custom tooling models via the tooling API

TODO

## Fixed issues

## Deprecations

Features that have become superseded or irrelevant due to the natural evolution of Gradle become *deprecated*, and scheduled to be removed
in the next major Gradle version (Gradle 2.0). See the User guide section on the “[Feature Lifecycle](userguide/feature_lifecycle.html)” for more information.

The following are the newly deprecated items in this Gradle release. If you have concerns about a deprecation, please raise it via the [Gradle Forums](http://forums.gradle.org).

### `StartParameter.getMergedSystemProperties()` method is deprecated

This method is no longer used internally so it does not make sense to keep it in the public API.

### `groovy` configuration is deprecated

Since Gradle 1.4, the preferred way to specify the Groovy library is to add it to the `compile` (or `testCompile`) configuration, rather than the `groovy` configuration.
Therefore, the `groovy` configuration is now deprecated. Simply replace `groovy` with `compile` in the `dependencies` block:

    dependencies {
        compile "org.codehaus.groovy:groovy-all:2.0.6"
    }

In some cases (for example if the Groovy Jar has been renamed), it may also be necessary to explicitly configure the `groovyClasspath` of `GroovyCompile` and `Groovydoc` tasks.

For additional background information about this change, see the [Groovy chapter](userguide/groovy_plugin.html#N1289B) of the Gradle user guide.

## Potential breaking changes

### `org.gradle.api.artifacts.ProjectDependency` and `org.gradle.api.plugins.ExtensionContainer` now have an internal protocol

This means that the users should not create own implementations of `org.gradle.api.artifacts.ProjectDependenc` or `org.gradle.api.plugins.ExtensionContainer`.
This change should not affect any builds because there are no known use cases supporting custom instances of these API classes.

### Renamed `add()` method on PublicationContainer (incubating)

The [org.gradle.api.publish.PublicationContainer](javadoc/org/gradle/api/publish/PublicationContainer.html) introduced by the incubating publish plugins leverages the new support for
polymorphic domain object containers in Gradle. This change involved switching from the custom `add` methods to the standard `create`.
The semantics of the replacement methods is identical to those replaced.

This change does not effect publications added to the PublicationContainer using [a configuration block](javadoc/org/gradle/api/publish/PublishingExtension.html#publications),
but will impact publications added directly using `add()`.

### Changes to exceptions thrown on project evaluation

The exception thrown by Gradle when on build script error or other configuration problem has changed. All such exceptions are now chained in ProjectConfigurationException.
This change will only impact code that explicitly catches and processes an exception thrown by Gradle when configuring a project.

### Incubating `StartParameter.isParallelThreadCountConfigured()` method removed

<<<<<<< HEAD
### Project configuration order
=======
It is not needed internally and it shouldn't be needed by the users, too.

### Upper bound removed from Tooling API `org.gradle.tooling.ModelBuilder`

With the introduction of support for custom tooling API models, the tooling API models are no longer required to extend the `org.gradle.tooling.model.Model` marker
interface. The upper bound `extends Model` has been removed from the type parameter of `ModelBuilder`.
>>>>>>> eefef30f

### Tooling API `org.gradle.tooling.ProjectConnection.model()` no longer throws `UnknownModelException`

With the introduction of support for custom tooling API models, it is no longer possible to determine whether a model is supported without
configuring the target build. This exception is now thrown as part of the result.

### Wrapper environment variable `GRADLE_WRAPPER_ALWAYS_UNPACK` and `GRADLE_WRAPPER_ALWAYS_DOWNLOAD` no longer supported

The Gradle wrapper no longer supports the `GRADLE_WRAPPER_ALWAYS_UNPACK` and `GRADLE_WRAPPER_ALWAYS_DOWNLOAD` environment variables.
Instead, the wrapper is now much better at recovering from failures to download or unpack the distribution.

### More packages included in default imports

The set of default imports is now generated from the Gradle API. This means that the default imports now includes a number of additional packages
that were not previously imported by default. These packages may contain classes that conflict with other imports present in your build scripts.

## External contributions

<<<<<<< HEAD
We would like to thank the following community members for making excellent contributions to this release of Gradle.

* [Joe Sortelli](https://github.com/sortelli) - Fixed incorrect handling of `ivy.xml` where dependency configuration contained wildcard values (GRADLE-2352)
* [David M. Carr](https://github.com/davidmc24)
    * When JUnit tests have assumption failures, treat them as "skipped" (GRADLE-2454)
    * Documentation cleanups.
* [Sébastien Cogneau](https://github.com/scogneau) - Introduce the distribution plugin
* [Kenny Stridh](https://github.com/kensi)
    * Allow specifying `targetJdk` for PMD code analysis (GRADLE-2106)
    * Added support for PMD version 5.0.+
* [Marcin Erdmann](https://github.com/erdi)
    * Add `build-dashboard` plugin
    * Make notify-send notifications transient in Gnome Shell
* [Michael R. Maletich](https://github.com/HawaiianSpork)
    * Add `maxHeapSize` property to `FindBugs` task to allow setting the max heap size for spawned FindBugs java process
    * Add `contentsCompression` property to the `Zip` task type to specify the compression level of the archive
* [Barry Pitman](https://github.com/barrypitman) - Fixed Maven conversion problem (GRADLE-2645)
* [Kallin Nagelberg](https://github.com/Kallin) - Fixed grammar in the `SourceSetOutput` documentation
* [Klaus Illusioni](https://github.com/illusioni) - Fixed Eclipse wtp component generation issue (GRADLE-2653)
* [Alex Birmingham](https://github.com/abirmingham) - Fixed PMD Javadoc
* [Matthieu Leclercq](https://github.com/mleclercq) - Fixed the nested configuration resolution issue (GRADLE-2477)
* [Dan Stine](https://github.com/dstine) - Userguide cleanups.
=======
We would like to thank the following community members for making contributions to this release of Gradle.

* [Marcin Erdmann](https://github.com/erdi) - added the ability to schedule one task to always run after another, without adding a hard dependency.
* [Andrew Oberstar](https://github.com/ajoberstar) - added the JaCoCo code coverage plugin.
* [Uladzimir Mihura](https://github.com/trnl) - provide first-class support for JUnit @Category (GRADLE-2111).
* [Xavier Ducrohet](https://github.com/ducrohet) - fix Success Rate display in test report overview page (GRADLE-2729).
>>>>>>> eefef30f

We love getting contributions from the Gradle community. For information on contributing, please see [gradle.org/contribute](http://gradle.org/contribute).

## Known issues

Known issues are problems that were discovered post release that are directly related to changes made in this release.<|MERGE_RESOLUTION|>--- conflicted
+++ resolved
@@ -205,16 +205,12 @@
 
 ### Incubating `StartParameter.isParallelThreadCountConfigured()` method removed
 
-<<<<<<< HEAD
-### Project configuration order
-=======
 It is not needed internally and it shouldn't be needed by the users, too.
 
 ### Upper bound removed from Tooling API `org.gradle.tooling.ModelBuilder`
 
 With the introduction of support for custom tooling API models, the tooling API models are no longer required to extend the `org.gradle.tooling.model.Model` marker
 interface. The upper bound `extends Model` has been removed from the type parameter of `ModelBuilder`.
->>>>>>> eefef30f
 
 ### Tooling API `org.gradle.tooling.ProjectConnection.model()` no longer throws `UnknownModelException`
 
@@ -233,37 +229,12 @@
 
 ## External contributions
 
-<<<<<<< HEAD
-We would like to thank the following community members for making excellent contributions to this release of Gradle.
-
-* [Joe Sortelli](https://github.com/sortelli) - Fixed incorrect handling of `ivy.xml` where dependency configuration contained wildcard values (GRADLE-2352)
-* [David M. Carr](https://github.com/davidmc24)
-    * When JUnit tests have assumption failures, treat them as "skipped" (GRADLE-2454)
-    * Documentation cleanups.
-* [Sébastien Cogneau](https://github.com/scogneau) - Introduce the distribution plugin
-* [Kenny Stridh](https://github.com/kensi)
-    * Allow specifying `targetJdk` for PMD code analysis (GRADLE-2106)
-    * Added support for PMD version 5.0.+
-* [Marcin Erdmann](https://github.com/erdi)
-    * Add `build-dashboard` plugin
-    * Make notify-send notifications transient in Gnome Shell
-* [Michael R. Maletich](https://github.com/HawaiianSpork)
-    * Add `maxHeapSize` property to `FindBugs` task to allow setting the max heap size for spawned FindBugs java process
-    * Add `contentsCompression` property to the `Zip` task type to specify the compression level of the archive
-* [Barry Pitman](https://github.com/barrypitman) - Fixed Maven conversion problem (GRADLE-2645)
-* [Kallin Nagelberg](https://github.com/Kallin) - Fixed grammar in the `SourceSetOutput` documentation
-* [Klaus Illusioni](https://github.com/illusioni) - Fixed Eclipse wtp component generation issue (GRADLE-2653)
-* [Alex Birmingham](https://github.com/abirmingham) - Fixed PMD Javadoc
-* [Matthieu Leclercq](https://github.com/mleclercq) - Fixed the nested configuration resolution issue (GRADLE-2477)
-* [Dan Stine](https://github.com/dstine) - Userguide cleanups.
-=======
 We would like to thank the following community members for making contributions to this release of Gradle.
 
 * [Marcin Erdmann](https://github.com/erdi) - added the ability to schedule one task to always run after another, without adding a hard dependency.
 * [Andrew Oberstar](https://github.com/ajoberstar) - added the JaCoCo code coverage plugin.
 * [Uladzimir Mihura](https://github.com/trnl) - provide first-class support for JUnit @Category (GRADLE-2111).
 * [Xavier Ducrohet](https://github.com/ducrohet) - fix Success Rate display in test report overview page (GRADLE-2729).
->>>>>>> eefef30f
 
 We love getting contributions from the Gradle community. For information on contributing, please see [gradle.org/contribute](http://gradle.org/contribute).
 
